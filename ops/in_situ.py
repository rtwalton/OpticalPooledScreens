--- conflicted
+++ resolved
@@ -87,11 +87,8 @@
       .join(s['count'].sum() .rename(BARCODE_COUNT),             on=cols)
       .drop_duplicates(cols)
       .drop([BARCODE], axis=1) # drop the read barcode
-<<<<<<< HEAD
       .drop([POSITION_I, POSITION_J], axis=1) # drop the read coordinates
-=======
       .query('cell > 0') # remove reads not in a cell
->>>>>>> b39ee3c2
     )
 
 
