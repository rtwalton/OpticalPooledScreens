import numpy as np
import pandas as pd
from scipy.spatial import Delaunay
from scipy.spatial.distance import cdist
from sklearn.linear_model import RANSACRegressor, LinearRegression

import ops.utils

def find_triangles(df):
    v, c = get_vectors(df[['i', 'j']].values)

    return (pd.concat([
        pd.DataFrame(v).rename(columns='V_{0}'.format), 
        pd.DataFrame(c).rename(columns='c_{0}'.format)], axis=1)
        .assign(magnitude=lambda x: x.eval('(V_0**2 + V_1**2)**0.5'))
    )

    return df_

def nine_edge_hash(dt, i):
    """For triangle `i` in Delaunay triangulation `dt`, extract the vector 
    displacements of the 9 edges containing to at least one vertex in the 
    triangle.

    Raises an error if triangle `i` lies on the outer boundary of the triangulation.

    Example:
    dt = Delaunay(X_0)
    i = 0
    segments, vector = nine_edge_hash(dt, i)
    plot_nine_edges(X_0, segments)

    """
    # indices of inner three vertices
    # already in CCW order
    a,b,c = dt.simplices[i]

    # reorder so ab is the longest
    X = dt.points
    start = np.argmax((np.diff(X[[a, b, c, a]], axis=0)**2).sum(axis=1)**0.5)
    if start == 0:
        order = [0, 1, 2]
    elif start == 1:
        order = [1, 2, 0]
    elif start == 2:
        order = [2, 0, 1]
    a,b,c = np.array([a,b,c])[order]

    # outer three vertices
    a_ix, b_ix, c_ix = dt.neighbors[i]
    inner = {a,b,c}
    outer = lambda xs: [x for x in xs if x not in inner][0]
    # should be two shared, one new; if not, probably a weird edge simplex
    # that shouldn't hash (return None)
    try:
        bc = outer(dt.simplices[dt.neighbors[i, order[0]]])
        ac = outer(dt.simplices[dt.neighbors[i, order[1]]])
        ab = outer(dt.simplices[dt.neighbors[i, order[2]]])
    except IndexError:
        return None

    if any(x == -1 for x in (bc, ac, ab)):
        error = 'triangle on outer boundary, neighbors are: {0} {1} {2}'
        raise ValueError(error.format(bc, ac, ab))
    
    # segments
    segments = [
     (a, b),
     (b, c),
     (c, a),
     (a, ab),
     (b, ab),
     (b, bc),
     (c, bc),
     (c, ac),
     (a, ac),
    ]

    i = X[segments, 0]
    j = X[segments, 1]
    vector = np.hstack([np.diff(i, axis=1), np.diff(j, axis=1)])
    return segments, vector

def plot_nine_edges(X, segments):
    fig, ax = plt.subplots()
    
    [(a, b),
     (b, c),
     (c, a),
     (a, ab),
     (b, ab),
     (b, bc),
     (c, bc),
     (c, ac),
     (a, ac)] = segments
    
    for i0, i1 in segments:
        ax.plot(X[[i0, i1], 0], X[[i0, i1], 1])

    d = {'a': a, 'b': b, 'c': c, 'ab': ab, 'bc': bc, 'ac': ac}
    for k,v in d.items():
        i,j = X[v]
        ax.text(i,j,k)

    ax.scatter(X[:, 0], X[:, 1])

    s = X[np.array(segments).flatten()]
    lim0 = s.min(axis=0) - 100
    lim1 = s.max(axis=0) + 100

    ax.set_xlim([lim0[0], lim1[0]])
    ax.set_ylim([lim0[1], lim1[1]])
    return ax

def get_vectors(X):
    """Get the nine edge vectors and centers for all the faces in the 
    Delaunay triangulation of point array `X`.
    """
    dt = Delaunay(X)
    vectors, centers = [], []
    for i in range(dt.simplices.shape[0]):
        # skip triangles with an edge on the outer boundary
        if (dt.neighbors[i] == -1).any():
            continue
        result = nine_edge_hash(dt, i)
        # some rare event 
        if result is None:
            continue
        _, v = result
        c = X[dt.simplices[i], :].mean(axis=0)
        vectors.append(v)
        centers.append(c)

    return np.array(vectors).reshape(-1, 18), np.array(centers)

def nearest_neighbors(V_0, V_1):
    Y = cdist(V_0, V_1, metric='sqeuclidean')
    distances = np.sqrt(Y.min(axis=1))
    ix_0 = np.arange(V_0.shape[0])
    ix_1 = Y.argmin(axis=1)
    return ix_0, ix_1, distances

def get_vc(df, normalize=True):
    V,c = (df.filter(like='V').values, 
            df.filter(like='c').values)
    if normalize:
        V = V / df['magnitude'].values[:, None]
    return V, c

def evaluate_match(df_0, df_1, threshold_triangle=0.3, threshold_point=2):
    
    V_0, c_0 = get_vc(df_0)
    V_1, c_1 = get_vc(df_1)

    i0, i1, distances = nearest_neighbors(V_0, V_1)

    # matching triangles
    filt = distances < threshold_triangle
    X, Y = c_0[i0[filt]], c_1[i1[filt]]

    # minimum to proceed
    if sum(filt) < 5:
        return None, None, -1

    # use matching triangles to define transformation
    model = RANSACRegressor()
    model.fit(X, Y)
    
    rotation = model.estimator_.coef_
    translation = model.estimator_.intercept_
    
    # score transformation based on triangle i,j centers
    distances = cdist(model.predict(c_0), c_1, metric='sqeuclidean')
    # could use a fraction of the data range or nearest neighbor 
    # distances within one point set
    threshold_region = 50
    filt = np.sqrt(distances.min(axis=0)) < threshold_region
    score = (np.sqrt(distances.min(axis=0))[filt] < threshold_point).mean()
    
    return rotation, translation, score

def build_linear_model(rotation, translation):
    m = LinearRegression()
    m.coef_ = rotation
    m.intercept_ = translation
    return m

def prioritize(df_info_0, df_info_1, matches):
    """Produces an Nx2 array of tile (site) identifiers that are predicted
    to match within a search radius, based on existing matches.
    
    Expects info tables to contain tile (site) identifier as index
    and two columns of coordinates. Matches should be supplied as an 
    Nx2 array of tile (site) identifiers.
    """
    a = df_info_0.loc[matches[:, 0]].values
    b = df_info_1.loc[matches[:, 1]].values
    model = RANSACRegressor()
    model.fit(a, b)

    # rank all pairs by distance
    predicted = model.predict(df_info_0.values)
    distances = cdist(predicted, df_info_1, metric='sqeuclidean')
    ix = np.argsort(distances.flatten())
    ix_0, ix_1 = np.unravel_index(ix, distances.shape)

    candidates = list(zip(df_info_0.index[ix_0], df_info_1.index[ix_1]))

    return remove_overlap(candidates, matches)


def remove_overlap(xs, ys):
    ys = set(map(tuple, ys))
    return [tuple(x) for x in xs if tuple(x) not in ys]

def brute_force_pairs(df_0, df_1):
    from tqdm import tqdm_notebook as tqdn
    arr = []
    for site, df_s in tqdn(df_1.groupby('site'), 'site'):

        def work_on(df_t):
            rotation, translation, score = evaluate_match(df_t, df_s)
            determinant = None if rotation is None else np.linalg.det(rotation)
            result = pd.Series({'rotation': rotation, 
                                'translation': translation, 
                                'score': score, 
                                'determinant': determinant})
            return result

        (df_0
         .pipe(ops.utils.gb_apply_parallel, 'tile', work_on)
         .assign(site=site)
         .pipe(arr.append)
        )
        
    return (pd.concat(arr).reset_index()
            .sort_values('score', ascending=False)
            )

def parallel_process(func, args_list, n_jobs, tqdn=True):
    from joblib import Parallel, delayed
    work = args_list
    if tqdn:
        from tqdm import tqdm_notebook 
        work = tqdm_notebook(work, 'work')
    return Parallel(n_jobs=n_jobs)(delayed(func)(*w) for w in work)


def merge_sbs_phenotype(df_0_, df_1_, model):

    X = df_0_[['i', 'j']].values
    Y = df_1_[['i', 'j']].values
    Y_pred = model.predict(X)

    threshold = 2

    distances = cdist(Y, Y_pred, metric='sqeuclidean')
    ix = distances.argmin(axis=1)
<<<<<<< HEAD
    filt = distances.min(axis=1) < threshold
    columns_0 = {'tile': 'tile', 'cell': 'cell_0',
              'i': 'i_0', 'j': 'j_0',}
    columns_1 = {'site': 'site', 'cell': 'cell_1',
              'i': 'i_1', 'j': 'j_1',}

    cols_final = ['well', 'tile', 'cell_0', 'i_0', 'j_0', 
                  'site', 'cell_1', 'i_1', 'j_1', 'distance'] 
    target = df_0_.iloc[ix[filt]].reset_index(drop=True).rename(columns=columns_0)
    return (df_1_
     [filt].reset_index(drop=True)
     [list(columns_1.keys())]
     .rename(columns=columns_1)
     .pipe(lambda x: pd.concat([target, x], axis=1))
     .assign(distance=distances.min(axis=1)[filt])
=======
    filt = np.sqrt(distances.min(axis=1)) < threshold
    columns = {'site': 'site', 'cell_ph': 'cell_ph',
              'i': 'i_ph', 'j': 'j_ph',}

    cols_final = ['well', 'tile', 'cell', 'i', 'j', 
                  'site', 'cell_ph', 'i_ph', 'j_ph', 'distance'] 
    sbs = df_sbs_.iloc[ix[filt]].reset_index(drop=True)
    return (df_ph_
     [filt].reset_index(drop=True)
     [list(columns.keys())]
     .rename(columns=columns)
     .pipe(lambda x: pd.concat([sbs, x], axis=1))
     .assign(distance=np.sqrt(distances.min(axis=1))[filt])
>>>>>>> c86e855d
     [cols_final]
    )


def plot_alignments(df_ph, df_sbs, df_align, site):
    """Filter for one well first.
    """
    import matplotlib.pyplot as plt

    fig, ax = plt.subplots(figsize=(10, 10))
    X_0 = df_ph.query('site == @site')[['i', 'j']].values
    ax.scatter(X_0[:, 0], X_0[:, 1], s=10)
    
    it = (df_align
          .query('site == @site')
          .sort_values('score', ascending=False)
          .iterrows())
    
    for _, row in it:
        tile = row['tile']
        X = df_sbs.query('tile == @tile')[['i', 'j']].values
        model = build_linear_model(row['rotation'], row['translation'])
        Y = model.predict(X)
        ax.scatter(Y[:, 0], Y[:, 1], s=1, label=tile)
        print(tile)

    ax.set_xlim([-50, 1550])
    ax.set_ylim([-50, 1550])
    
    return ax

def multistep_alignment(df_0, df_1, df_info_0, df_info_1, det_range=(1.125, 1.186),
                        initial_sites=8, batch_size=180):
    """Provide triangles from one well only. intitial_sites can be a list of tuples with pre-determined
    matching pairs of sites [(tile_0,site_0),...]
    """

    def work_on(df_t, df_s):
        rotation, translation, score = evaluate_match(df_t, df_s)
        determinant = None if rotation is None else np.linalg.det(rotation)
        result = pd.Series({'rotation': rotation, 
                            'translation': translation, 
                            'score': score, 
                            'determinant': determinant})
        return result

    if isinstance(initial_sites,list):
        arr = []
        for tile,site in initial_sites:
            result = work_on(df_0.query('tile==@tile'),df_1.query('site==@site'))
            result.at['site']=site
            result.at['tile']=tile
            arr.append(result)
            
        df_initial = pd.DataFrame(arr)
    else:
        sites = (pd.Series(df_info_1.index)
            .sample(initial_sites, replace=False, random_state=0)
            .pipe(list))

        df_initial = brute_force_pairs(df_0, df_1.query('site == @sites'))

    # dets = df_initial.query('score > 0.3')['determinant']
    # d0, d1 = dets.min(), dets.max()
    # delta = (d1 - d0)
    # d0 -= delta * 1.5
    # d1 += delta * 1.5

    d0, d1 = det_range

    gate = '@d0 <= determinant <= @d1 & score > 0.1'

    alignments = [df_initial.query(gate)]

    #### iteration

    batch_size = 180

    while True:
        df_align = (pd.concat(alignments, sort=True)
                    .drop_duplicates(['tile', 'site']))

        tested = df_align.reset_index()[['tile', 'site']].values
        matches = (df_align.query(gate).reset_index()[['tile', 'site']].values)
        candidates = prioritize(df_info_0, df_info_1, matches)
        candidates = remove_overlap(candidates, tested)

        print('matches so far: {0} / {1}'.format(
            len(matches), df_align.shape[0]))

        work = []
        d_0 = dict(list(df_0.groupby('tile')))
        d_1 = dict(list(df_1.groupby('site')))
        for ix_0, ix_1 in candidates[:batch_size]:
            work += [[d_0[ix_0], d_1[ix_1]]]    

        df_align_new = (pd.concat(parallel_process(work_on, work, 18), axis=1).T
         .assign(tile=[t for t, _ in candidates[:batch_size]], 
                 site=[s for _, s in candidates[:batch_size]])
        )

        alignments += [df_align_new]
        if len(df_align_new.query(gate)) == 0:
            break
            
    return df_align<|MERGE_RESOLUTION|>--- conflicted
+++ resolved
@@ -256,8 +256,7 @@
 
     distances = cdist(Y, Y_pred, metric='sqeuclidean')
     ix = distances.argmin(axis=1)
-<<<<<<< HEAD
-    filt = distances.min(axis=1) < threshold
+    filt = np.sqrt(distances.min(axis=1)) < threshold
     columns_0 = {'tile': 'tile', 'cell': 'cell_0',
               'i': 'i_0', 'j': 'j_0',}
     columns_1 = {'site': 'site', 'cell': 'cell_1',
@@ -271,22 +270,7 @@
      [list(columns_1.keys())]
      .rename(columns=columns_1)
      .pipe(lambda x: pd.concat([target, x], axis=1))
-     .assign(distance=distances.min(axis=1)[filt])
-=======
-    filt = np.sqrt(distances.min(axis=1)) < threshold
-    columns = {'site': 'site', 'cell_ph': 'cell_ph',
-              'i': 'i_ph', 'j': 'j_ph',}
-
-    cols_final = ['well', 'tile', 'cell', 'i', 'j', 
-                  'site', 'cell_ph', 'i_ph', 'j_ph', 'distance'] 
-    sbs = df_sbs_.iloc[ix[filt]].reset_index(drop=True)
-    return (df_ph_
-     [filt].reset_index(drop=True)
-     [list(columns.keys())]
-     .rename(columns=columns)
-     .pipe(lambda x: pd.concat([sbs, x], axis=1))
      .assign(distance=np.sqrt(distances.min(axis=1))[filt])
->>>>>>> c86e855d
      [cols_final]
     )
 
