--- conflicted
+++ resolved
@@ -56,14 +56,11 @@
     else:
         delta = grid_spacing
 
-<<<<<<< HEAD
     if snake_remap:
         tile = int(remap_snake(tile,grid_shape))
 
-    row, col = well_to_row_col(well,mit=True)
-=======
     row, col = well_to_row_col(well, mit=True)
->>>>>>> 132d51a9
+
     i, j = row * well_spacing, col * well_spacing
 
     height, width = grid_shape
