--- conflicted
+++ resolved
@@ -3,16 +3,10 @@
 import numpy as np
 import pandas as pd
 import os
-<<<<<<< HEAD
-from Levenshtein import distance
 from natsort import natsorted
-from functools import partial
-
 from tqdm import tqdm_notebook as tqdn
-=======
 import Levenshtein
 import itertools
->>>>>>> 59753661
 
 import ops.utils
 from ops.constants import *
@@ -40,14 +34,9 @@
     )
 
 
-<<<<<<< HEAD
 def validate_genes(df_genes, df_sgRNAs,gene_id=GENE_ID):
+    assert all(x == x.upper() for x in df_sgRNAs[SGRNA])
     missing = set(df_genes[gene_id]) - set(df_sgRNAs[gene_id])
-=======
-def validate_genes(df_genes, df_sgRNAs):
-    assert all(x == x.upper() for x in df_sgRNAs[SGRNA])
-    missing = set(df_genes[GENE_ID]) - set(df_sgRNAs[GENE_ID])
->>>>>>> 59753661
     if missing:
         error = '{0} gene ids missing from sgRNA table: {1}'
         missing_ids = ', '.join(map(str, missing))
@@ -69,7 +58,6 @@
       [['gene_id','gene_symbol']]
       )
 
-<<<<<<< HEAD
     def parse_gene_id(design_gene_id):
       return natsorted([int(id) for id in design_gene_id.split('&')])
 
@@ -88,19 +76,6 @@
 
 # SELECT GUIDES
 
-def select_prefix_group(df_genes, df_sgRNAs, priority=[RANK], n_cores=-2, gene_id=GENE_ID):
-    """priority is for priority within gene id
-    """
-    # doesn't shortcut if some genes need less guides
-    prefix_length, edit_distance = (df_genes[[PREFIX_LENGTH, EDIT_DISTANCE]].values[0])
-    
-    print('selecting guides')
-    return (df_sgRNAs
-        .join(df_genes.set_index(gene_id), on=gene_id, how='inner')
-        .assign(sgRNAs_per_gene_exist=lambda x: x.groupby(gene_id)[SGRNA].transform(len))
-        .pipe(select_guides, prefix_length, edit_distance, gene_id, priority, n_cores)
-        .drop(columns=['sgRNAs_per_gene_exist'])
-=======
 def select_prefix_group(df_genes, df_sgRNAs, extra_cols=None):
     """Selects sgRNAs within each prefix group.
 
@@ -138,7 +113,6 @@
         .query('selected_rank <= sgRNAs_per_gene')
         .sort_values([SUBPOOL, GENE_ID, 'selected_rank'])
         .drop(['selected_rank'], axis=1)
->>>>>>> 59753661
     )
 
 
@@ -146,184 +120,6 @@
     """`df_input` has gene_id, sgRNAs_per_gene
     priority is for priority within a gene id
     """
-<<<<<<< HEAD
-
-    df_deduped = (df_input.copy()
-          .assign(prefix=lambda x: x['sgRNA'].str[:prefix_length])
-          # guides from genes with more guides more likely to have lower rank, this sort order seems safe:
-          .sort_values([RANK,'sgRNAs_per_gene_exist'])
-          .drop_duplicates('prefix')
-          )
-
-    if edit_distance != 1:
-        print('edit distance detected')
-        # selected_guides = 
-        return (df_deduped
-          .assign(sgRNAs_per_gene_exist=lambda x: 
-              x.groupby(gene_id)[SGRNA].transform(len))
-          .sort_values(priority)
-          .pipe(find_group_cliques,prefix_length,edit_distance,
-            gene_id, n_cores)
-          # [SGRNA].pipe(list)
-          )
-        # return df_input.query(loc('{SGRNA} == @selected_guides'))
-
-    else:
-        return (df_deduped
-         .sort_values([SUBPOOL,gene_id]+priority)
-         .assign(selected_rank=lambda x: 
-            ops.utils.rank_by_order(x, [SUBPOOL, gene_id]))
-         .query('selected_rank <= sgRNAs_per_gene')
-         .sort_values([SUBPOOL, gene_id, 'selected_rank'])
-         .drop(['selected_rank'], axis=1)
-         # [SGRNA].pipe(list)
-         )
-        # return df_input.query(loc('{SGRNA} == @selected_guides'))
-
-def find_group_cliques(df_input, prefix_length=12, edit_distance=2,gene_id=GENE_ID, n_cores=-2):
-
-    prefixes = df_input['sgRNA'].str[:prefix_length+1].pipe(list)
-
-    hash_buckets = build_khash(tqdn(prefixes,'hash'), edit_distance)
-    
-    # for parallel distance calculation
-    arr = [[x] for x in hash_buckets]
-
-    print('hashed')
-
-    # f = partial(sparse_dist, threshold=edit_distance
-    #             ,distance_func=distance_prefix
-    #            )
-
-    # print('sparse_dist function initialized')
-    # import multiprocessing
-    # with multiprocessing.Pool(n_cores) as p:
-    #     r = list(tqdn(p.imap(f, arr), 'distance',total=len(arr)))
-
-    from joblib import Parallel, delayed
-    results = Parallel(n_cores)(delayed(sparse_dist)(bucket,threshold=edit_distance,
-                                                     distance_func=distance_prefix) 
-                                for bucket
-                                in tqdn(arr,'distance'))
-
-    print('distanced')
-
-    Distance = dict()
-    for x in results:
-        Distance.update(x)
-
-    sparse_distance = sparse_view(prefixes, Distance)
-
-    selected = maxy_clique_groups(sparse_distance, df_input[gene_id].pipe(list), df_input['sgRNAs_per_gene'].pipe(list))
-    # xs = [prefixes[i] for i in selected]
-
-    return df_input.iloc[selected]
-
-def build_khash(prefixes, k, return_dict=False):
-    """builds prefix substring hash and groups prefixes for prioritization of
-    levenshtein distance calculation
-    """
-    D = defaultdict(list)
-    # makes dictionary of {(position,substring) hash:prefix(es)}
-    # prefixes sharing one hash are less than levenshtein distance k apart
-    for x in prefixes:
-        for h in khash(x, k):
-             D[h].append(x)
-
-    # remove duplicate prefixes and sort
-    D = {k: sorted(set(v)) for k,v in D.items()}
-    if return_dict:
-        return D
-    else:
-        hash_buckets = list(D.values())
-        return hash_buckets
-
-def khash(s, k):
-    """Divide a string into substrings suitable for checking edit distance of 
-    `k`. The substrings are marked by position in the string. Two strings of 
-    the same length with Levenshtein edit distance less than `k` will share 
-    at least one (position, substring) pair.
-    """
-    n = len(s)
-    window = int(np.ceil((n - k) / float(k)))
-    s = s + s
-    arr = []
-    for i in range(n):
-        # arr += [s[i:i+window]]
-        # for including single insertions? (LF comment)
-        for j in (0, 1):
-            # builds tuples of (position,slice of size window)
-            arr += [((i + j) % n, s[i:i+window])]
-    return arr
-
-def sparse_dist(hash_buckets, threshold,distance_func=None):
-    """Calculates levenshtein distance between prefixes in each 
-    hash bucket; entries only kept if less than threshold.
-    """
-    if distance_func is None:
-        distance_func = distance
-    D = defaultdict(int)
-    # for each hash bucket
-    for prefixes in hash_buckets:
-    # calculate distance between all prefixes within bucket
-      for i, a in enumerate(prefixes):
-          for b in prefixes[i+1:]:
-              d = distance_func(a,b)
-              # only keep if less than threshold
-              if d < threshold:
-                  key = tuple(sorted((a,b)))
-                  D[key] = d
-    return D
-
-def distance_prefix(a, b):
-    """Hack to get edit distance of string prefixes to include insertions/deletions that
-    shift characters into/out of the prefix. Must pass prefixes of length n+1;
-    only works for single character insertion/deletion/substitution. Should be equivalent
-    to Levenshtein distance, ignoring the n + 1 position.
-    """
-    compare = [
-        # substitution
-        (a[:-1], b[:-1]),
-        # deletion
-        (a[:-1], b),
-        (a, b[:-1]),
-        # insertion
-        (a[:-1], b[:-1] + a[-1]),
-        (b[:-1], a[:-1] + b[-1]),
-    ]
-    return min(distance(x1, x2) for x1, x2 in compare)
-
-def sparse_view(prefixes, D, symmetric=True):
-    """string barcodes
-    returns sparse matrix marking where levenshtein distance is less than threshold in sparse_dist
-    """
-    # give each prefix a number id
-    mapper = {x: i for i, x in enumerate(prefixes)}
-    f = lambda x: mapper[x]
-    i,j,data = zip(*[(f(a), f(b), v) for (a,b),v in D.items()])
-    # levenshtein distance greater than 0
-    data = np.array(data) > 0
-    # prefix ids
-    i = np.array(i)
-    j = np.array(j)
-
-    # generate sparse matrix with entries = 1 where distance < threshold from sparse_dist()
-    n = len(prefixes)
-    cm = scipy.sparse.coo_matrix((data, (i, j)), shape=(n, n))
-
-    if symmetric:
-        cm = (cm + cm.T).tocsr()
-        
-    return cm
-
-def maxy_clique_groups(cm, group_ids, prefixes_per_group):
-    """
-    Selects prefixes from all possible prefix indices
-    Take up to `m`. Prioritizes groups with the fewest selected barcodes.
-    Prioritizing groups with the fewest remaining barcodes could give
-    better results.
-    """
-=======
     if edit_distance == 1:
         selected_guides = (df_input
          .assign(prefix=lambda x: x['sgRNA'].str[:prefix_length])
@@ -348,78 +144,6 @@
 
 
     return df_input.query(loc('{SGRNA} == @selected_guides'))
->>>>>>> 59753661
-
-    # TODO: m as a list
-
-    # make dictionary to map prefix counts => group_ids
-    d_available_counts = defaultdict(set)
-    for group_id_, counts in Counter(group_ids).items():
-        d_available_counts[counts] |= {group_id_}
-
-    # make dictionaries to map group_id => prefix indices of sparse matrix and desired # of prefixes
-    d_group_indices = defaultdict(list)
-    d_num_to_select = dict()
-    for i_prefix, (group_id_,prefixes_per_group) in enumerate(zip(group_ids,prefixes_per_group)):
-        d_group_indices[group_id_] += [i_prefix]
-        d_num_to_select[group_id_] = prefixes_per_group
-    # reverse list because .pop() takes from the end of the list later
-    d_group_indices = {k: v[::-1] for k,v in d_group_indices.items()}
-
-    # make dictionary to map group_id => # selected
-    d_selected_counts = Counter()
-
-    selected = []
-    available = np.array(range(len(group_ids)))
-
-    while d_available_counts:
-        if (len(selected) % 100) == 0:
-            print(str(len(selected))+' prefixes selected')
-    #     assert cm[selected, :][:, selected].sum() == 0
-
-        # pick a group_id from the lowest prefix count bin
-        count = min(d_available_counts.keys())
-        group_id_ = d_available_counts[count].pop()
-
-        # remove bin if empty
-        if len(d_available_counts[count]) == 0:
-            d_available_counts.pop(count)
-
-        # only take up to m prefixes per group
-        if d_selected_counts[group_id_] == d_num_to_select[group_id_]:
-            # group_id is destroyed
-            continue
-
-        # discard indices until we find a new one
-        prefix_index = None
-        while d_group_indices[group_id_]:
-            prefix_index = d_group_indices[group_id_].pop()
-            # approach 1: check for conflict every time
-            # cm[index, selected].sum() == 0
-            # approach 2: keep an array of available indices
-            if prefix_index in available:
-                break
-        else:
-            prefix_index = None
-
-        # keep index
-        if prefix_index:
-            selected.append(prefix_index)
-            d_selected_counts[group_id_] += 1
-            available = available[available != prefix_index]
-            # get rid of incompatible barcodes
-            remove = cm[prefix_index, available].indices
-            mask = np.ones(len(available), dtype=bool)
-            mask[remove] = False
-            available = available[mask]
-
-
-        # move group_id to new available_counts bin
-        n = len(d_group_indices[group_id_])
-        if n > 0:
-            d_available_counts[n] |= {group_id_}
-
-    return selected
 
 def parallel_levenshtein_group(group, dist_func=None, n_cores=-2):
     remainders = [group[i+1:] for i,_ in enumerate(group)]
